/*
 * Licensed to the Apache Software Foundation (ASF) under one or more
 * contributor license agreements.  See the NOTICE file distributed with
 * this work for additional information regarding copyright ownership.
 * The ASF licenses this file to You under the Apache License, Version 2.0
 * (the "License"); you may not use this file except in compliance with
 * the License.  You may obtain a copy of the License at
 *
 *      http://www.apache.org/licenses/LICENSE-2.0
 *
 * Unless required by applicable law or agreed to in writing, software
 * distributed under the License is distributed on an "AS IS" BASIS,
 * WITHOUT WARRANTIES OR CONDITIONS OF ANY KIND, either express or implied.
 * See the License for the specific language governing permissions and
 * limitations under the License.
 */

package org.apache.ignite.internal.processors.cache.distributed;

import org.apache.ignite.*;
import org.apache.ignite.internal.*;
import org.apache.ignite.internal.processors.cache.*;
import org.apache.ignite.internal.processors.cache.version.*;
import org.apache.ignite.internal.util.tostring.*;
import org.apache.ignite.internal.util.typedef.*;
import org.apache.ignite.internal.util.typedef.internal.*;
import org.apache.ignite.lang.*;
import org.apache.ignite.plugin.extensions.communication.*;
import org.jetbrains.annotations.*;

import java.io.*;
import java.nio.*;
import java.util.*;

/**
 * Lock response message.
 */
public class GridDistributedLockResponse<K, V> extends GridDistributedBaseMessage<K, V> {
    /** */
    private static final long serialVersionUID = 0L;

    /** Future ID. */
    private IgniteUuid futId;

    /** Error. */
    @GridDirectTransient
    private Throwable err;

    /** Serialized error. */
    private byte[] errBytes;

    /** Value bytes. */
    @GridDirectCollection(GridCacheValueBytes.class)
    private List<GridCacheValueBytes> valBytes;

    /** Values. */
    @GridToStringInclude
    @GridDirectTransient
    private List<V> vals;

    /**
     * Empty constructor (required by {@link Externalizable}).
     */
    public GridDistributedLockResponse() {
        /* No-op. */
    }

    /**
     * @param cacheId Cache ID.
     * @param lockVer Lock version.
     * @param futId Future ID.
     * @param cnt Key count.
     */
    public GridDistributedLockResponse(int cacheId,
        GridCacheVersion lockVer,
        IgniteUuid futId,
        int cnt) {
        super(lockVer, cnt);

        assert futId != null;

        this.cacheId = cacheId;
        this.futId = futId;

        vals = new ArrayList<>(cnt);
        valBytes = new ArrayList<>(cnt);
    }

    /**
     * @param cacheId Cache ID.
     * @param lockVer Lock ID.
     * @param futId Future ID.
     * @param err Error.
     */
    public GridDistributedLockResponse(int cacheId,
        GridCacheVersion lockVer,
        IgniteUuid futId,
        Throwable err) {
        super(lockVer, 0);

        assert futId != null;

        this.cacheId = cacheId;
        this.futId = futId;
        this.err = err;
    }

    /**
     * @param cacheId Cache ID.
     * @param lockVer Lock ID.
     * @param futId Future ID.
     * @param cnt Count.
     * @param err Error.
     */
    public GridDistributedLockResponse(int cacheId,
        GridCacheVersion lockVer,
        IgniteUuid futId,
        int cnt,
        Throwable err) {
        super(lockVer, cnt);

        assert futId != null;

        this.cacheId = cacheId;
        this.futId = futId;
        this.err = err;

        vals = new ArrayList<>(cnt);
        valBytes = new ArrayList<>(cnt);
    }

    /**
     *
     * @return Future ID.
     */
    public IgniteUuid futureId() {
        return futId;
    }

    /**
     * @return Error.
     */
    public Throwable error() {
        return err;
    }

    /**
     * @param err Error to set.
     */
    public void error(Throwable err) {
        this.err = err;
    }

    /**
     * @param idx Index of locked flag.
     * @return Value of locked flag at given index.
     */
    public boolean isCurrentlyLocked(int idx) {
        assert idx >= 0;

        Collection<GridCacheMvccCandidate<K>> cands = candidatesByIndex(idx);

        for (GridCacheMvccCandidate<K> cand : cands)
            if (cand.owner())
                return true;

        return false;
    }

    /**
     * @param idx Candidates index.
     * @param cands Collection of candidates.
     */
    public void setCandidates(int idx, Collection<GridCacheMvccCandidate<K>> cands) {
        assert idx >= 0;

        candidatesByIndex(idx, cands);
    }

    /**
     * @param idx Value index.
     *
     * @return Value bytes (possibly {@code null}).
     */
    @Nullable public byte[] valueBytes(int idx) {
        if (!F.isEmpty(valBytes)) {
            GridCacheValueBytes res = valBytes.get(idx);

            if (res != null && !res.isPlain())
                return res.get();
        }

        return null;
    }

    /**
     * @param val Value.
     * @param valBytes Value bytes (possibly {@code null}).
     * @param ctx Context.
     * @throws IgniteCheckedException If failed.
     */
    public void addValueBytes(V val, @Nullable byte[] valBytes, GridCacheContext<K, V> ctx) throws IgniteCheckedException {
        if (ctx.deploymentEnabled())
            prepareObject(val, ctx.shared());

        GridCacheValueBytes vb = null;

        if (val != null) {
            vb = val instanceof byte[] ? GridCacheValueBytes.plain(val) : valBytes != null ?
                GridCacheValueBytes.marshaled(valBytes) : null;
        }
        else if (valBytes != null)
            vb = GridCacheValueBytes.marshaled(valBytes);

        this.valBytes.add(vb);

        vals.add(val);
    }

    /**
     * @return Values size.
     */
    protected int valuesSize() {
        return vals.size();
    }

    /**
     * @param idx Index.
     * @return Value for given index.
     */
    @Nullable public V value(int idx) {
        if (!F.isEmpty(vals)) {
            V res = vals.get(idx);

            if (res != null)
                return res;
        }

        // If there was no value in values collection, then it could be in value bytes collection in case of byte[].
        if (!F.isEmpty(valBytes)) {
            GridCacheValueBytes res = valBytes.get(idx);

            if (res != null && res.isPlain())
                return (V)res.get();
        }

        // Value is not found in both value and value bytes collections.
        return null;
    }

    /** {@inheritDoc}
     * @param ctx*/
    @Override public void prepareMarshal(GridCacheSharedContext<K, V> ctx) throws IgniteCheckedException {
        super.prepareMarshal(ctx);

        if (F.isEmpty(valBytes) && !F.isEmpty(vals))
            valBytes = marshalValuesCollection(vals, ctx);

        if (err != null)
            errBytes = ctx.marshaller().marshal(err);
    }

    /** {@inheritDoc} */
    @Override public void finishUnmarshal(GridCacheSharedContext<K, V> ctx, ClassLoader ldr) throws IgniteCheckedException {
        super.finishUnmarshal(ctx, ldr);

        if (F.isEmpty(vals) && !F.isEmpty(valBytes))
            vals = unmarshalValueBytesCollection(valBytes, ctx, ldr);

        if (errBytes != null)
            err = ctx.marshaller().unmarshal(errBytes, ldr);
    }

    /** {@inheritDoc} */
    @Override public boolean writeTo(ByteBuffer buf, MessageWriter writer) {
        writer.setBuffer(buf);

        if (!super.writeTo(buf, writer))
            return false;

        if (!writer.isHeaderWritten()) {
            if (!writer.writeHeader(directType(), fieldsCount()))
                return false;

            writer.onHeaderWritten();
        }

        switch (writer.state()) {
            case 6:
                if (!writer.writeByteArray("errBytes", errBytes))
                    return false;

                writer.incrementState();

            case 7:
                if (!writer.writeIgniteUuid("futId", futId))
                    return false;

                writer.incrementState();

<<<<<<< HEAD
            case 8:
                if (!writer.writeCollection("valBytes", valBytes, Type.MSG))
=======
            case 10:
                if (!writer.writeCollection("valBytes", valBytes, MessageCollectionItemType.MSG))
>>>>>>> 7bbfeb17
                    return false;

                writer.incrementState();

        }

        return true;
    }

    /** {@inheritDoc} */
    @Override public boolean readFrom(ByteBuffer buf, MessageReader reader) {
        reader.setBuffer(buf);

        if (!reader.beforeMessageRead())
            return false;

<<<<<<< HEAD
        switch (readState) {
            case 6:
=======
        if (!super.readFrom(buf, reader))
            return false;

        switch (reader.state()) {
            case 8:
>>>>>>> 7bbfeb17
                errBytes = reader.readByteArray("errBytes");

                if (!reader.isLastRead())
                    return false;

                reader.incrementState();

            case 7:
                futId = reader.readIgniteUuid("futId");

                if (!reader.isLastRead())
                    return false;

                reader.incrementState();

<<<<<<< HEAD
            case 8:
                valBytes = reader.readCollection("valBytes", Type.MSG);
=======
            case 10:
                valBytes = reader.readCollection("valBytes", MessageCollectionItemType.MSG);
>>>>>>> 7bbfeb17

                if (!reader.isLastRead())
                    return false;

                reader.incrementState();

        }

        return true;
    }

    /** {@inheritDoc} */
    @Override public byte directType() {
        return 22;
    }

    /** {@inheritDoc} */
    @Override public byte fieldsCount() {
        return 11;
    }

    /** {@inheritDoc} */
    @Override public String toString() {
        return S.toString(GridDistributedLockResponse.class, this,
            "valBytesLen", valBytes == null ? 0 : valBytes.size(),
            "super", super.toString());
    }
}<|MERGE_RESOLUTION|>--- conflicted
+++ resolved
@@ -298,13 +298,8 @@
 
                 writer.incrementState();
 
-<<<<<<< HEAD
-            case 8:
-                if (!writer.writeCollection("valBytes", valBytes, Type.MSG))
-=======
             case 10:
                 if (!writer.writeCollection("valBytes", valBytes, MessageCollectionItemType.MSG))
->>>>>>> 7bbfeb17
                     return false;
 
                 writer.incrementState();
@@ -321,16 +316,11 @@
         if (!reader.beforeMessageRead())
             return false;
 
-<<<<<<< HEAD
-        switch (readState) {
-            case 6:
-=======
         if (!super.readFrom(buf, reader))
             return false;
 
         switch (reader.state()) {
             case 8:
->>>>>>> 7bbfeb17
                 errBytes = reader.readByteArray("errBytes");
 
                 if (!reader.isLastRead())
@@ -346,13 +336,8 @@
 
                 reader.incrementState();
 
-<<<<<<< HEAD
-            case 8:
-                valBytes = reader.readCollection("valBytes", Type.MSG);
-=======
             case 10:
                 valBytes = reader.readCollection("valBytes", MessageCollectionItemType.MSG);
->>>>>>> 7bbfeb17
 
                 if (!reader.isLastRead())
                     return false;

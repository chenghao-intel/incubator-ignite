--- conflicted
+++ resolved
@@ -30,13 +30,10 @@
 import org.apache.ignite.internal.util.*;
 import org.apache.ignite.internal.util.future.*;
 import org.apache.ignite.internal.util.tostring.*;
-<<<<<<< HEAD
 import org.apache.ignite.transactions.*;
-=======
 import org.apache.ignite.internal.util.typedef.*;
 import org.apache.ignite.internal.util.typedef.internal.*;
 import org.apache.ignite.lang.*;
->>>>>>> 420c74f8
 import org.jetbrains.annotations.*;
 
 import javax.cache.expiry.*;
@@ -147,7 +144,6 @@
      * @param last {@code True} if this is last prepare operation for node.
      * @param lastBackups IDs of backup nodes receiving last prepare request during this prepare.
      */
-<<<<<<< HEAD
     public GridDhtTxPrepareFuture(
         GridCacheSharedContext<K, V> cctx,
         final GridDhtTxLocalAdapter<K, V> tx,
@@ -158,14 +154,8 @@
         Collection<UUID> lastBackups,
         IgniteInClosure<GridNearTxPrepareResponse<K, V>> completeCb
     ) {
-        super(cctx.kernalContext(), new IgniteReducer<IgniteTxEx<K, V>, IgniteTxEx<K, V>>() {
-            @Override public boolean collect(IgniteTxEx<K, V> e) {
-=======
-    public GridDhtTxPrepareFuture(GridCacheSharedContext<K, V> cctx, final GridDhtTxLocalAdapter<K, V> tx,
-        IgniteUuid nearMiniId, Map<IgniteTxKey<K>, GridCacheVersion> dhtVerMap, boolean last, Collection<UUID> lastBackups) {
         super(cctx.kernalContext(), new IgniteReducer<IgniteInternalTx<K, V>, IgniteInternalTx<K, V>>() {
             @Override public boolean collect(IgniteInternalTx<K, V> e) {
->>>>>>> 420c74f8
                 return true;
             }
 
@@ -410,7 +400,6 @@
 //
             try {
                 // Send reply back to near node.
-<<<<<<< HEAD
                 GridNearTxPrepareResponse<K, V> res = new GridNearTxPrepareResponse<>(
                     tx.nearXidVersion(),
                     tx.nearFutureId(),
@@ -424,19 +413,6 @@
             }
             catch (IgniteCheckedException ignore) {
                 tx.rollbackAsync();
-=======
-                GridCacheMessage<K, V> res = new GridNearTxPrepareResponse<>(tx.nearXidVersion(), tx.nearFutureId(),
-                    nearMiniId, tx.xidVersion(), Collections.<Integer>emptySet(), t);
-
-                try {
-                    cctx.io().send(tx.nearNodeId(), res, tx.ioPolicy());
-                }
-                catch (IgniteCheckedException e) {
-                    U.error(log, "Failed to send reply to originating near node (will rollback): " + tx.nearNodeId(), e);
-
-                    tx.rollbackAsync();
-                }
->>>>>>> 420c74f8
             }
 
             onComplete();
@@ -587,11 +563,7 @@
                 try {
                     sendPrepareResponse(createPrepareResponse());
 
-<<<<<<< HEAD
                     return true;
-=======
-                    cctx.io().send(tx.nearNodeId(), res, tx.ioPolicy());
->>>>>>> 420c74f8
                 }
                 catch (IgniteCheckedException e) {
                     onError(e);
@@ -625,22 +597,9 @@
      */
     private void sendPrepareResponse(GridNearTxPrepareResponse<K, V> res) throws IgniteCheckedException {
         if (!tx.nearNodeId().equals(cctx.localNodeId()))
-            cctx.io().send(tx.nearNodeId(), res);
+            cctx.io().send(tx.nearNodeId(), res, tx.ioPolicy());
         else {
-<<<<<<< HEAD
             assert completeCb != null;
-=======
-            // Other thread is completing future. Wait for it to complete.
-            try {
-                get();
-            }
-            catch (IgniteInterruptedCheckedException e) {
-                onError(new IgniteCheckedException("Got interrupted while waiting for replies to be sent.", e));
-            }
-            catch (IgniteCheckedException ignored) {
-                // No-op, get() was just synchronization.
-            }
->>>>>>> 420c74f8
 
             completeCb.apply(res);
         }
@@ -882,38 +841,7 @@
                     if (F.isEmpty(dhtWrites) && F.isEmpty(nearWrites))
                         continue;
 
-<<<<<<< HEAD
                     MiniFuture fut = new MiniFuture(n.id(), dhtMap.get(n.id()), nearMap.get(n.id()));
-=======
-                            if (added.ownerVersion() != null)
-                                req.owned(entry.txKey(), added.ownerVersion());
-
-                            break;
-                        }
-                        catch (GridCacheEntryRemovedException ignore) {
-                            assert false : "Got removed exception on entry with dht local candidate: " + entry;
-                        }
-                    }
-                }
-
-                //noinspection TryWithIdenticalCatches
-                try {
-                    cctx.io().send(n, req, tx.ioPolicy());
-                }
-                catch (ClusterTopologyCheckedException e) {
-                    fut.onResult(e);
-                }
-                catch (IgniteCheckedException e) {
-                    fut.onResult(e);
-                }
-            }
-
-            for (GridDistributedTxMapping<K, V> nearMapping : futNearMap.values()) {
-                if (!futDhtMap.containsKey(nearMapping.node().id())) {
-                    assert nearMapping.writes() != null;
-
-                    MiniFuture fut = new MiniFuture(nearMapping.node().id(), null, nearMapping);
->>>>>>> 420c74f8
 
                     add(fut); // Append new future.
 
@@ -1000,11 +928,7 @@
 
                     //noinspection TryWithIdenticalCatches
                     try {
-<<<<<<< HEAD
-                        cctx.io().send(n, req, tx.system() ? UTILITY_CACHE_POOL : SYSTEM_POOL);
-=======
-                        cctx.io().send(nearMapping.node(), req, tx.ioPolicy());
->>>>>>> 420c74f8
+                        cctx.io().send(n, req, tx.ioPolicy());
                     }
                     catch (ClusterTopologyCheckedException e) {
                         fut.onResult(e);

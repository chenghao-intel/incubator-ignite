--- conflicted
+++ resolved
@@ -1627,23 +1627,19 @@
     }
 
     /** {@inheritDoc} */
-<<<<<<< HEAD
+    @Override public IgniteInternalFuture<?> removeAllAsync() {
+        GridCacheProjectionImpl<K, V> prev = gate.enter(prj);
+
+        try {
+            return delegate.removeAllAsync();
+        }
+        finally {
+            gate.leave(prev);
+        }
+    }
+
+    /** {@inheritDoc} */
     @Override public IgniteInternalFuture<?> removeAllAsync(@Nullable IgnitePredicate<Cache.Entry<K, V>>[] filter) {
-=======
-    @Override public IgniteInternalFuture<?> removeAllAsync() {
-        GridCacheProjectionImpl<K, V> prev = gate.enter(prj);
-
-        try {
-            return delegate.removeAllAsync();
-        }
-        finally {
-            gate.leave(prev);
-        }
-    }
-
-    /** {@inheritDoc} */
-    @Override public IgniteInternalFuture<?> removeAllAsync(@Nullable IgnitePredicate<CacheEntry<K, V>>[] filter) {
->>>>>>> d70e59f0
         GridCacheProjectionImpl<K, V> prev = gate.enter(prj);
 
         try {

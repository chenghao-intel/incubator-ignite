--- conflicted
+++ resolved
@@ -268,26 +268,16 @@
      * @param unmarshal Unmarshal flag.
      * @param updateMetrics If {@code true} then metrics should be updated.
      * @param evt Flag to signal event notification.
-<<<<<<< HEAD
-     * @param cloClsName Closure class name.
-=======
      * @param transformClo Transform closure to record event.
->>>>>>> 994f211e
      * @return Cached value.
      * @throws GridException If loading value failed.
      * @throws GridCacheEntryRemovedException If entry was removed.
      * @throws GridCacheFilterFailedException If filter failed.
      */
     @Nullable public V innerGet(@Nullable GridCacheTxEx<K, V> tx, boolean readSwap, boolean readThrough,
-<<<<<<< HEAD
-        boolean failFast, boolean unmarshal, boolean updateMetrics, boolean evt, UUID subjId, String cloClsName,
-        String taskName, GridPredicate<GridCacheEntry<K, V>>[] filter) throws GridException,
-        GridCacheEntryRemovedException, GridCacheFilterFailedException;
-=======
         boolean failFast, boolean unmarshal, boolean updateMetrics, boolean evt, UUID subjId, Object transformClo,
-        GridPredicate<GridCacheEntry<K, V>>[] filter) throws GridException, GridCacheEntryRemovedException,
+        String taskName, GridPredicate<GridCacheEntry<K, V>>[] filter) throws GridException, GridCacheEntryRemovedException,
         GridCacheFilterFailedException;
->>>>>>> 994f211e
 
     /**
      * Reloads entry from underlying storage.
@@ -792,12 +782,6 @@
         throws GridCacheEntryRemovedException;
 
     /**
-     * @return Any owner.
-     * @throws GridCacheEntryRemovedException If entry was removed.
-     */
-    @Nullable public GridCacheMvccCandidate<K> anyOwner() throws GridCacheEntryRemovedException;
-
-    /**
      * @return Local owner.
      * @throws GridCacheEntryRemovedException If entry was removed.
      */
